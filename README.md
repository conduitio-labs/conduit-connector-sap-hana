--- conflicted
+++ resolved
@@ -2,21 +2,13 @@
 
 ## General
 
-<<<<<<< HEAD
-The [SAP HANA](https://www.sap.com/products/technology-platform/hana/what-is-sap-hana.html) connector is one of Conduit plugins. It provides both, a source and a
-destination Sap Hana connector.
-=======
 The [SAP HANA](https://www.sap.com/products/technology-platform/hana/what-is-sap-hana.html) connector is one of Conduit plugins. 
 It provides the source SAP HANA connector.
->>>>>>> 0acb9873
 
 ### Prerequisites
 
 - [Go](https://go.dev/) 1.19
-<<<<<<< HEAD
-=======
 - [Conduit Paramgen](https://github.com/ConduitIO/conduit-connector-sdk/tree/main/cmd/paramgen)
->>>>>>> 0acb9873
 - (optional) [golangci-lint](https://github.com/golangci/golangci-lint) 1.50.1
 
 ### How to build it
@@ -29,28 +21,6 @@
 
 ## Source
 
-<<<<<<< HEAD
-The DB source connects to the database using the provided connection and starts creating records for each table row
-and each detected change.
-
-### Configuration options
-
-| Name                        | Description                                                                                                                                                                                     | Required                                  | Example                                        |
-|-----------------------------|-------------------------------------------------------------------------------------------------------------------------------------------------------------------------------------------------|-------------------------------------------|------------------------------------------------|
-| `table`                     | The name of a table in the database that the connector should  write to, by default.                                                                                                            | **true**                                  | users                                          |
-| `orderingColumn`            | The name of a column that the connector will use for ordering rows. Its values must be unique and suitable for sorting, otherwise, the snapshot won't work correctly.                           | **true**                                  | id                                             |
-| `primaryKeys`               | Comma separated list of column names that records could use for their `Key` fields. By default connector uses primary keys from table if they are not exist connector will use ordering column. | false                                     | id                                             |
-| `snapshot`                  | Whether or not the plugin will take a snapshot of the entire table before starting cdc mode, by default true.                                                                                   | false                                     | false                                          |
-| `batchSize`                 | Size of rows batch. By default is 1000.                                                                                                                                                         | false                                     | 100                                            |
-| `auth.mechanism`            | Mechanism type of auth. Valid types: DSN, Basic, JWT, X509. By default is DSN.                                                                                                                  | false                                     | DSN                                            |
-| `auth.dsn`                  | DSN connection string                                                                                                                                                                           | Required for DSN auth type.               | hdb://user:password@host443?TLSServerName=name |
-| `auth.host`                 | Sap Hana database host.                                                                                                                                                                         | Required for Basic, JWT, X509 auth types. | hdb://hanacloud.ondemand.com:443               |
-| `auth.username`             | Sap Hana user                                                                                                                                                                                   | Required for Basic type.                  | hbadmin                                        |
-| `auth.password`             | Sap Hana password                                                                                                                                                                               | Required for Basic type.                  | pass                                           |
-| `auth.token`                | JWT token                                                                                                                                                                                       | Required for JWT type.                    | jwt_token                                      |
-| `auth.clientCertFilePath`   | Path for certification file                                                                                                                                                                     | Required for X509 type.                   | /tmp/file.cert                                 |
-| `auth.ClientKeyFilePath`    | Path for key file                                                                                                                                                                               | Required for X509 type.                   | /tmp/key.cert                                  |
-=======
 The SAP HANA source connects to the database using the provided connection and starts creating records for each table row
 and each detected change. It supports gets snapshot from table and catches CDC (Change Data Captured) changes.
 
@@ -71,39 +41,18 @@
 | `auth.token`              | JWT token                                                                                                                                                                                       | Required for JWT type.                     | jwt_token                                         |            |
 | `auth.clientCertFilePath` | Path for certification file                                                                                                                                                                     | Required for X509 type.                    | /tmp/file.cert                                    |            |
 | `auth.clientKeyFilePath`  | Path for key file                                                                                                                                                                               | Required for X509 type.                    | /tmp/key.cert                                     |            |
->>>>>>> 0acb9873
 
 ### Snapshot
 By default when the connector starts for the first time, snapshot mode is enabled, which means that existing data will
 be read. To skip reading existing, change config parameter `snapshot` to `false`.
-<<<<<<< HEAD
-
-First time when the snapshot iterator starts work,
-it is get max value from `orderingColumn` and saves this value to position.
-The snapshot iterator reads all rows, where `orderingColumn` values less or equal maxValue, from the table in batches.
-
-
-Values in the ordering column must be unique and suitable for sorting, otherwise, the snapshot won't work correctly.
-Iterators saves last processed value from `orderingColumn` column to position to field `SnapshotLastProcessedVal`.
-If snapshot was interrupted on next start connector will parse last recorded position
-to find next snapshot rows.
-
-
-When all records are returned, the connector switches to the CDC iterator.
-=======
 All rows which exist in a table at the time the snapshot started, are considered part of snapshot.
 When all snapshot records are returned, the connector switches to the CDC iterator.
->>>>>>> 0acb9873
 
 ### Change Data Capture (CDC)
 
 This connector implements CDC features for DB2 by adding a tracking table and triggers to populate it. The tracking
 table has the same name as a target table with the prefix `CONDUIT_` and suffix from time when pipeline started on
-<<<<<<< HEAD
-format "hhmmss". For example for table `PRODUCTS` tracking will be looks like `CONDUIT_PRODUCTS_213315`. 
-=======
 format "hhmmss". For example for table `PRODUCTS` the tracking table's name will be looks like `CONDUIT_PRODUCTS_213315`. 
->>>>>>> 0acb9873
 The tracking table has all the same columns as the target table plus two additional columns:
 
 | name                            | description                                      |
@@ -122,12 +71,7 @@
 Queries to retrieve change data from a tracking table are very similar to queries in a Snapshot iterator, but with
 `CONDUIT_TRACKING_ID` ordering column.
 
-<<<<<<< HEAD
-CDC iterator periodically clears rows which were successfully applied from tracking table.
-It collects `CONDUIT_TRACKING_ID` inside the `Ack` method into a batch and clears the tracking table every 5 seconds.
-=======
 The connector cleans up the tracking table every 5 seconds.
->>>>>>> 0acb9873
 
 Iterator saves the last `CONDUIT_TRACKING_ID` to the position from the last successfully recorded row.
 
@@ -138,12 +82,8 @@
 
 <b>Please pay attention</b>
 
-<<<<<<< HEAD
-Tracking table and triggers are stayed after removing pipeline. You can clear it uses commands.
-=======
 The tracking table and the triggers are not automatically removed when a pipeline is deleted.
 That needs to be done manually, for example by using the following commands:
->>>>>>> 0acb9873
 ```sql
   DROP TABLE CONDUIT_{{YOUR_TABLE_NAME}}_{{SUFFIXNAME}};
   DROP TRIGGER CD_{{TABLENAME}}_INSERT_{{SUFFIXNAME}};
@@ -167,9 +107,7 @@
 
 #### I accidentally removed tracking table.
 
-<<<<<<< HEAD
 You have to restart pipeline, tracking table will be recreated by connector.
-
 
 ## Destination
 
@@ -193,7 +131,4 @@
 
 If a record contains a `saphana.table` property in its metadata it will be inserted in that table, otherwise it will fall back
 to use the table configured in the connector. Thus, a destination can support multiple tables in a single connector,
-as long as the user has proper access to those tables.
-=======
-You have to restart pipeline, tracking table will be recreated by connector.
->>>>>>> 0acb9873
+as long as the user has proper access to those tables.